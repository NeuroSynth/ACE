from os import path
import logging
from . import sources, config
from .scrape import _validate_scrape

logger = logging.getLogger(__name__)

# The actual function that takes articles and adds them to the database
# imports sources; sources is a module that contains the classes for each
# source of articles.

def add_articles(db, files, commit=True, table_dir=None, limit=None,
    pmid_filenames=False, metadata_dir=None, force_ingest=True, **kwargs):
    ''' Process articles and add their data to the DB.
    Args:
        files: The path to the article(s) to process. Can be a single
            filename (string), a list of filenames, or a path to pass
            to glob (e.g., "article_ls  dir/NIMG*html")
        commit: Whether or not to save records to DB file after adding them.
        table_dir: Directory to store downloaded tables in (if None, tables 
            will not be saved.)
        limit: Optional integer indicating max number of articles to add 
            (selected randomly from all available). When None, will add all
            available articles.
        pmid_filenames: When True, assume that the file basename is a PMID.
            This saves us from having to retrieve metadata from PubMed When
            checking if a file is already in the DB, and greatly speeds up 
            batch processing when overwrite is off.
        metadata_dir: Location to read/write PubMed metadata for articles.
            When None (default), retrieves new metadata each time. If a 
            path is provided, will check there first before querying PubMed,
            and will save the result of the query if it doesn't already
            exist.
        force_ingest: Ingest even if no source is identified. 
        kwargs: Additional keyword arguments to pass to parse_article.
    '''

    manager = sources.SourceManager(db, table_dir)


    # files are not being executed properly
    if isinstance(files, str):
        from glob import glob
        files = glob(files)
        if limit is not None:
            from random import shuffle
            shuffle(files)
            files = files[:limit]

<<<<<<< HEAD
    logger.info(str(len(files)))

=======
    missing_sources = []
>>>>>>> 3373ee7f
    for i, f in enumerate(files):
        logger.info("Processing article %s..." % f)
        html = open(f).read()

        if not _validate_scrape(html):
            logger.warning("Invalid HTML for %s" % f)
            continue

        source = manager.identify_source(html)
        if source is None:
            logger.warning("Could not identify source for %s" % f)
            missing_sources.append(f)
            if not force_ingest:
                continue
            else:
                source = sources.DefaultSource(db)

        pmid = path.splitext(path.basename(f))[0] if pmid_filenames else None
        article = source.parse_article(html, pmid, metadata_dir=metadata_dir, **kwargs)
        if article and (config.SAVE_ARTICLES_WITHOUT_ACTIVATIONS or article.tables):
            db.add(article)
            if commit and (i % 100 == 0 or i == len(files) - 1):
                db.save()

    return missing_sources<|MERGE_RESOLUTION|>--- conflicted
+++ resolved
@@ -47,12 +47,7 @@
             shuffle(files)
             files = files[:limit]
 
-<<<<<<< HEAD
-    logger.info(str(len(files)))
-
-=======
     missing_sources = []
->>>>>>> 3373ee7f
     for i, f in enumerate(files):
         logger.info("Processing article %s..." % f)
         html = open(f).read()

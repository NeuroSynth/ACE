--- conflicted
+++ resolved
@@ -6,11 +6,7 @@
 from collections import Mapping
 import requests
 from time import sleep
-<<<<<<< HEAD
-from . import config
-=======
 from ace import config
->>>>>>> 3373ee7f
 from bs4 import BeautifulSoup
 import logging
 import os
@@ -139,11 +135,7 @@
 
     else:
         logger.info("Retrieving metadata for PubMed article %s..." % str(pmid))
-<<<<<<< HEAD
-        xml = PubMedAPI(api_key=api_key).efetch(input_id=pmid,  retmode='xml', rettype='medline', db="pubmed")
-=======
         xml = PubMedAPI(api_key=api_key).efetch(input_id=pmid,  retmode='xml', rettype='medline', db='pubmed')
->>>>>>> 3373ee7f
         if store is not None and save and xml is not None:
             if not os.path.exists(store):
                 os.makedirs(store)
@@ -285,17 +277,8 @@
         or just gets the URL directly. '''
 
         if mode == 'browser':
-<<<<<<< HEAD
             html_list = []
 
-            driver = webdriver.Chrome()
-            driver.get(url)
-            url = driver.current_url
-            driver.get(url)
-
-            # Check for URL substitution and get the new one if it's changed
-            url = driver.current_url  # After the redirect from PubMed
-=======
             for attempt in range(10):
                 try:
                     driver = uc.Chrome(headless=True)
@@ -311,7 +294,6 @@
             else:
                 logger.info("Timeout exception. Giving up.")
                 return None
->>>>>>> 3373ee7f
 
             html = driver.page_source
             new_url = self.check_for_substitute_url(url, html, journal)
@@ -352,46 +334,6 @@
                         link.click()
                         sleep(0.5 + random.random() * 1)
 
-<<<<<<< HEAD
-            table_https_links = []
-            
-            if ("SpringerLink" in html) or ("Springer" in html):
-                # For the accept cookies button
-                accept_button = driver.find_element(By.XPATH, "//button[@data-cc-action='accept']")
-                accept_button.click()
-
-                # Collecting web elements containing sai
-                table_web_element = driver.find_elements(By.LINK_TEXT, "Full size table")
-
-                for items in table_web_element:
-                    table_https_links.append(items.get_attribute('href'))
-
-                # appending original paper
-                html_list.append(html)
-
-                # Extracting htmls for all the 
-                if table_https_links:
-                    for links in table_https_links:
-                        driver.get(links)
-                        html_list.append(driver.page_source)
-                
-                # Starter for the new combined html and including the head element to access DOI and other important information
-                comb_html = BeautifulSoup('<html><head><title>Combined SpringerLink Page</title></head><body></body></html>', 'html.parser')
-                
-                initial_soup = BeautifulSoup(html_list[0], 'html.parser')
-
-                comb_html.head.extend(initial_soup.head.contents)
-                comb_html.body.extend(initial_soup.body.contents)
-
-                for it in html_list[1:]:
-                    
-                    temp_soup = BeautifulSoup(it,'html.parser')    
-                    comb_html.body.extend(temp_soup.body.contents)
-                driver.quit()
-                return str(comb_html)
-
-
-=======
             # If title has ScienceDirect in in title
             elif ' - ScienceDirect' in driver.page_source:
                 try:
@@ -405,7 +347,6 @@
                     WebDriverWait(driver, timeout).until(element_present)
                 except TimeoutException:
                     pass
->>>>>>> 3373ee7f
 
             ## Uncomment this next line to scroll to end. Doesn't seem to actually help.
             # driver.execute_script("window.scrollTo(0, document.body.scrollHeight);")
